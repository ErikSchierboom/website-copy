[
  {
<<<<<<< HEAD
    "github_username": "jcmorrow",
    "name": "Josh Morrow",
    "link_text": null,
    "link_url": null,
    "avatar_url": null,
    "bio": "I didn't feel like I understood JS for the first two years or so that I used it professionally. Once I dug into the prototypical inheritance and functions as a first-class object things really started to click, and ever since ES6 came out it's been a favorite language of mine."
  }
=======
    "github_username": "jvarness",
    "name": "Jake Varness",
    "link_text": "Github Page",
    "link_url": "http://jvarness.github.io/",
    "avatar_url": "https://pbs.twimg.com/profile_images/791823568812187648/QM6VKGDq_400x400.jpg",
    "bio": "I'm fascinated by all of the different practical applications that JavaScript has to offer. I've developed JavaScript professionally for many years, and have worked on single-page applications using Knockout.js/Durandal, as well as Node.js applications!"
   },
   {
        "github_username": "junedev",
        "name": "June",
        "link_text": "Website",
        "link_url": "http://junedev.io",
        "avatar_url": "https://avatars0.githubusercontent.com/u/12543047?s=400&u=b52483bce01c804a73b5fc2e2d0ce9884672c76f&v=4",
        "bio":"I really like using JavaScript in the back-end. After a web development bootcamp I was working as Node.js developer for 2 years before switching to Go."
    }
>>>>>>> 0228306e
]<|MERGE_RESOLUTION|>--- conflicted
+++ resolved
@@ -1,14 +1,13 @@
 [
   {
-<<<<<<< HEAD
     "github_username": "jcmorrow",
     "name": "Josh Morrow",
     "link_text": null,
     "link_url": null,
     "avatar_url": null,
     "bio": "I didn't feel like I understood JS for the first two years or so that I used it professionally. Once I dug into the prototypical inheritance and functions as a first-class object things really started to click, and ever since ES6 came out it's been a favorite language of mine."
-  }
-=======
+  },
+  {
     "github_username": "jvarness",
     "name": "Jake Varness",
     "link_text": "Github Page",
@@ -24,5 +23,4 @@
         "avatar_url": "https://avatars0.githubusercontent.com/u/12543047?s=400&u=b52483bce01c804a73b5fc2e2d0ce9884672c76f&v=4",
         "bio":"I really like using JavaScript in the back-end. After a web development bootcamp I was working as Node.js developer for 2 years before switching to Go."
     }
->>>>>>> 0228306e
 ]