--- conflicted
+++ resolved
@@ -1,15 +1,13 @@
-<<<<<<< HEAD
-[{
+[
+  {
   "github_username": "SomeKittens",
   "name": "Randall Koutnik",
   "link_text": "blog",
   "link_url": "https://rkoutnik.com/",
   "avatar_url": null,
   "bio": "Level 13 JavaScript Wizard"
-}]
-=======
-[
-  {
+},
+{
     "github_username": "ser1us",
     "name": "Christoph Lipp",
     "link_text": null,
@@ -18,5 +16,4 @@
     "bio":
       "I mainly use Typescript at work and I really appreciate the type safety it provides. Combine it with the awesome Visual Studio Code and you're in for a treat. Another well done language by Microsoft."
   }
-]
->>>>>>> e0a6754a
+]