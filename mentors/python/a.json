--- conflicted
+++ resolved
@@ -1,19 +1,20 @@
 [
   {
-<<<<<<< HEAD
+
     "github_username": "ajomadlabs",
     "name": "Ajo John",
     "link_text": null,
     "link_url": null,
     "avatar_url": null,
     "bio": "I love Javascript. Great fan of Vuejs. Loves Open Source."
-=======
+  },
+  {
     "github_username": "avremel",
     "name": "Avremel Kaminetzky",
     "link_text": "Personal Website",
     "link_url": "http://avremel.work",
     "avatar_url": null,
     "bio": "I enjoy hacking with Python, it is my language of choice for prototyping and side projects."
->>>>>>> 95ca2338
+
   }
 ]