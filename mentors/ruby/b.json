[
  {
<<<<<<< HEAD
    "github_username": "BrandonArmand",
    "name": "Brandon A Welsh",
    "link_text": null,
    "link_url": null,
    "avatar_url": null,
    "bio": "Lover of Open Source and Ruby! Reach out to me and get in touch with any questions or collaborations, I love to network and help."
  }
=======
  "github_username": "blj",
  "name": "Balaji Raghavan",
  "link_text": null,
  "link_url": null,
  "avatar_url": null,
  "bio": "I love Ruby and have been using it professionally for more than 10 years. I also have been spending time on how to write a easy to read and easy to extend Ruby code. I am new to mentoring and a non-native English speaker. Please excuse my brevity. If my feedback to you is rude, first I am sorry and second it was not my intention. Please do reach out to me, it gives me an opportunity to learn through feedback for mentoring."
}
>>>>>>> 0621cb97
]<|MERGE_RESOLUTION|>--- conflicted
+++ resolved
@@ -1,14 +1,14 @@
 [
   {
-<<<<<<< HEAD
+
     "github_username": "BrandonArmand",
     "name": "Brandon A Welsh",
     "link_text": null,
     "link_url": null,
     "avatar_url": null,
     "bio": "Lover of Open Source and Ruby! Reach out to me and get in touch with any questions or collaborations, I love to network and help."
-  }
-=======
+  },
+
   "github_username": "blj",
   "name": "Balaji Raghavan",
   "link_text": null,
@@ -16,5 +16,4 @@
   "avatar_url": null,
   "bio": "I love Ruby and have been using it professionally for more than 10 years. I also have been spending time on how to write a easy to read and easy to extend Ruby code. I am new to mentoring and a non-native English speaker. Please excuse my brevity. If my feedback to you is rude, first I am sorry and second it was not my intention. Please do reach out to me, it gives me an opportunity to learn through feedback for mentoring."
 }
->>>>>>> 0621cb97
 ]